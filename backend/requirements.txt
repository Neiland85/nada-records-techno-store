# Core FastAPI and server
fastapi==0.105.0
uvicorn[standard]==0.24.0
<<<<<<< HEAD
python-multipart==0.0.18  # Security fix for DoS via malformed multipart/form-data boundary
=======
     security/fix-dependabot-alerts
python-multipart==0.0.9

python-multipart==0.0.18
       develop
>>>>>>> 7a886e82

# Database
sqlalchemy==2.0.25
asyncpg==0.29.0
alembic==1.13.1

# Data validation and settings
pydantic==2.5.2
pydantic-settings==2.1.0
python-dotenv==1.0.0

# Authentication and security
PyJWT[crypto]==2.8.0
passlib[bcrypt]==1.7.4
bcrypt==4.2.0

# Task queue and caching
celery==5.3.4
redis==5.0.1
flower==2.0.1  # Celery monitoring

# Payment processing
stripe==7.5.0

# Cloud storage
boto3==1.29.7
botocore==1.32.7

# Audio processing
ffmpeg-python==0.2.0
mutagen==1.47.0
numpy==1.26.2
scipy==1.11.4
librosa==0.10.1  # Advanced audio analysis
pydub==0.25.1  # Audio manipulation

# Testing
pytest==7.4.4
pytest-asyncio==0.23.2
pytest-cov==4.1.0
httpx==0.26.0  # For testing async endpoints
factory-boy==3.3.0  # Test data generation

# Development tools
black==24.3.0
flake8==6.1.0
mypy==1.7.1
pre-commit==3.5.0

# Monitoring and logging
python-json-logger==2.0.7
sentry-sdk[fastapi]==1.47.0

# Email
     develop

python-multipart==0.0.18
     main
emails==0.6

# Additional utilities
python-dateutil==2.8.2
pytz==2023.3
httpx==0.26.0
aiofiles==23.2.1  # Async file operations
    security/fix-dependabot-alerts
Pillow==10.3.0  # Image processing for album covers

     develop
Pillow==10.2.0  # Image processing for album covers

Pillow==10.3.0  # Image processing for album covers
     main
     develop
python-magic==0.4.27  # File type detection
validators==0.22.0  # URL and email validation

# Rate limiting
slowapi==0.1.9

# Background tasks
apscheduler==3.10.4  # For scheduled tasks

# API versioning and documentation
fastapi-versioning==0.10.0

# Security headers
secure==0.3.0

# Database connection pooling
asyncpg-stubs==0.29.0

# Type checking
types-redis==4.6.0.11
types-requests==2.31.0.10
types-python-dateutil==2.8.19.14<|MERGE_RESOLUTION|>--- conflicted
+++ resolved
@@ -1,15 +1,15 @@
 # Core FastAPI and server
 fastapi==0.105.0
 uvicorn[standard]==0.24.0
-<<<<<<< HEAD
+     security/fix-multipart-dos-alert
 python-multipart==0.0.18  # Security fix for DoS via malformed multipart/form-data boundary
-=======
+
      security/fix-dependabot-alerts
 python-multipart==0.0.9
 
 python-multipart==0.0.18
        develop
->>>>>>> 7a886e82
+     develop
 
 # Database
 sqlalchemy==2.0.25
