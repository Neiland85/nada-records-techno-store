--- conflicted
+++ resolved
@@ -59,10 +59,10 @@
 sentry-sdk[fastapi]==1.45.0
 
 # Email
-<<<<<<< HEAD
-=======
+     develop
+
 python-multipart==0.0.18
->>>>>>> bc0ea2a1
+     main
 emails==0.6
 
 # Additional utilities
@@ -70,11 +70,11 @@
 pytz==2023.3
 httpx==0.25.2
 aiofiles==23.2.1  # Async file operations
-<<<<<<< HEAD
+     develop
 Pillow==10.2.0  # Image processing for album covers
-=======
+
 Pillow==10.3.0  # Image processing for album covers
->>>>>>> bc0ea2a1
+     main
 python-magic==0.4.27  # File type detection
 validators==0.22.0  # URL and email validation
 
